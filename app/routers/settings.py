--- conflicted
+++ resolved
@@ -6,18 +6,8 @@
 from fastapi import APIRouter, Depends, Form, HTTPException, Request, Response
 from sqlmodel import Session, select
 
-<<<<<<< HEAD
+
 from app.internal.auth.authentication import (
-=======
-from app.internal.models import EventEnum, GroupEnum, Notification, User
-from app.internal.prowlarr.indexer_categories import indexer_categories
-from app.internal.notifications import send_notification
-from app.internal.prowlarr.prowlarr import flush_prowlarr_cache, prowlarr_config
-from app.internal.indexers.mam import mam_config
-
-from app.internal.ranking.quality import IndexerFlag, QualityRange, quality_config
-from app.util.auth import (
->>>>>>> a8dfd0e7
     DetailedUser,
     create_user,
     get_authenticated_user,
@@ -31,6 +21,7 @@
 from app.internal.notifications import send_notification
 from app.internal.prowlarr.indexer_categories import indexer_categories
 from app.internal.prowlarr.prowlarr import flush_prowlarr_cache, prowlarr_config
+from app.internal.indexers.mam import mam_config
 from app.internal.ranking.quality import IndexerFlag, QualityRange, quality_config
 from app.util.connection import get_connection
 from app.util.db import get_session
@@ -237,12 +228,9 @@
             "indexer_categories": indexer_categories,
             "selected_categories": selected,
             "prowlarr_misconfigured": True if prowlarr_misconfigured else False,
-<<<<<<< HEAD
             "version": Settings().app.version,
-=======
             "mam_active": mam_is_active,
             "mam_id": mam_id,
->>>>>>> a8dfd0e7
         },
     )
 
